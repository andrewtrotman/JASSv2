--- conflicted
+++ resolved
@@ -105,9 +105,6 @@
    ],
    python_requires='>=3.6',
    install_requires= requirements,
-<<<<<<< HEAD
    long_description_content_type="text/markdown", #added the type markdown 
-=======
->>>>>>> a1bf0860
    ext_modules=[CMakeExtension("dummy")] # force python to generate a dummy.so/pyc bindings - cmake script takes care of that
 )